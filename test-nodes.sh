--- conflicted
+++ resolved
@@ -10,15 +10,11 @@
 
 # Start n8n in the background and capture output
 echo "🚀 Starting n8n to test node loading..."
-<<<<<<< HEAD
-n8n start > n8n_test_output.log 2>&1 &
-=======
 if command -v timeout >/dev/null 2>&1; then
     timeout 10s n8n start > n8n_test_output.log 2>&1 &
 else
     n8n start > n8n_test_output.log 2>&1 &
 fi
->>>>>>> a7ddaacb
 N8N_PID=$!
 
 # Wait a bit for n8n to start
@@ -66,6 +62,16 @@
     ((NODES_FOUND++))
 fi
 
+if grep -q "n8n-nodes-sse-trigger-extended" n8n_test_output.log; then
+    echo "  ✅ SSE Trigger Extended found"
+    ((NODES_FOUND++))
+fi
+
+if grep -q "n8n-nodes-recursive-language-model" n8n_test_output.log; then
+    echo "  ✅ Recursive Language Model found"
+    ((NODES_FOUND++))
+fi
+
 # Check for any loading errors
 if grep -i "error" n8n_test_output.log | grep -v "No encryption key" | grep -v "SIGTERM"; then
     echo "⚠️  Potential errors found in logs:"
@@ -74,9 +80,9 @@
 
 echo ""
 echo "📊 Test Results:"
-echo "  Nodes detected in logs: $NODES_FOUND/6"
+echo "  Nodes detected in logs: $NODES_FOUND/8"
 
-if [ $NODES_FOUND -eq 6 ]; then
+if [ $NODES_FOUND -eq 8 ]; then
     echo "  🎉 All nodes appear to be loading correctly!"
 elif [ $NODES_FOUND -gt 0 ]; then
     echo "  ⚠️  Some nodes may not be loading properly"

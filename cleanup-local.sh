--- conflicted
+++ resolved
@@ -36,11 +36,9 @@
     "n8n-nodes-google-vertex-embeddings-extended"
     "n8n-nodes-semantic-splitter-with-context"
     "n8n-nodes-query-retriever-rerank"
-<<<<<<< HEAD
     "n8n-nodes-mcp-client-extended"
-=======
     "n8n-nodes-sse-trigger-extended"
->>>>>>> a7ddaacb
+    "n8n-nodes-recursive-language-model"
 )
 
 # n8n custom directory
